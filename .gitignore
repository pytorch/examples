--- conflicted
+++ resolved
@@ -1,8 +1,5 @@
 dcgan/data
 data
 *.pyc
-<<<<<<< HEAD
-.DS_Store
-=======
 OpenNMT/data
->>>>>>> e8d5bbd2
+.DS_Store