--- conflicted
+++ resolved
@@ -23,30 +23,6 @@
 
 ```bash
 optional arguments:
-<<<<<<< HEAD
-  -h, --help                       show this help message and exit
-  --data DATA                      location of the data corpus
-  --model MODEL                    type of recurrent net (RNN_TANH, RNN_RELU, LSTM, GRU)
-  --emsize EMSIZE                  size of word embeddings
-  --nhid NHID                      number of hidden units per layer
-  --nlayers NLAYERS                number of layers
-  --lr LR                          initial learning rate
-  --clip CLIP                      gradient clipping
-  --epochs EPOCHS                  upper epoch limit
-  --batch_size N                   batch size
-  --bptt BPTT                      sequence length
-  --dropout DROPOUT                dropout applied to layers (0 = no dropout)
-  --lr_decay DECAY                 learning rate decay per epoch (0 = no decay)
-  --tied                           tie the word embedding and softmax weights
-  --seed SEED                      random seed
-  --cuda                           use CUDA
-  --log-interval N                 report interval
-  --save SAVE                      path to save the final model
-  --transformer_head N             the number of heads in the encoder/decoder of the transformer model
-  --transformer_encoder_layers N   the number of layers in the encoder of the transformer model
-  --transformer_decoder_layers N   the number of layers in the decoder of the transformer model
-  --transformer_d_ff N             the number of nodes on the hidden layer in feed forward nn
-=======
   -h, --help            show this help message and exit
   --data DATA           location of the data corpus
   --model MODEL         type of network (RNN_TANH, RNN_RELU, LSTM, GRU, Transformer)
@@ -54,6 +30,7 @@
   --nhid NHID           number of hidden units per layer
   --nlayers NLAYERS     number of layers
   --lr LR               initial learning rate
+  --lr_decay DECAY      learning rate decay per epoch (0 = no decay)
   --clip CLIP           gradient clipping
   --epochs EPOCHS       upper epoch limit
   --batch_size N        batch size
@@ -68,7 +45,6 @@
                         path to export the final model in onnx format
   --nhead NHEAD         the number of heads in the encoder/decoder of the transformer model
   --dry-run             verify the code and the model
->>>>>>> 4aee9d06
 ```
 
 With these arguments, a variety of models can be tested.
