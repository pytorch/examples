###############################################################################
# Language Modeling on Wikitext-2
#
# This file generates new sentences sampled from the language model.
#
###############################################################################
import argparse
import torch

import data
from model import PositionalEncoding, RNNModel, TransformerModel

parser = argparse.ArgumentParser(description='PyTorch Wikitext-2 Language Model')
# Model parameters.
parser.add_argument('--data', type=str, default='./data/wikitext-2',
                    help='location of the data corpus')
parser.add_argument('--checkpoint', type=str, default='./model.pt',
                    help='model checkpoint to use')
parser.add_argument('--outf', type=str, default='generated.txt',
                    help='output file for generated text')
parser.add_argument('--words', type=int, default='1000',
                    help='number of words to generate')
parser.add_argument('--seed', type=int, default=1111,
                    help='random seed')
parser.add_argument('--temperature', type=float, default=1.0,
                    help='temperature - higher will increase diversity')
parser.add_argument('--log-interval', type=int, default=100,
                    help='reporting interval')
parser.add_argument('--accel', action='store_true', default=False,
                    help='use accelerator')
args = parser.parse_args()

# Set the random seed manually for reproducibility.
torch.manual_seed(args.seed)

if args.accel and torch.accelerator.is_available():
    device = torch.accelerator.current_accelerator()

else:
    device = torch.device("cpu")

if args.temperature < 1e-3:
    parser.error("--temperature has to be greater or equal 1e-3.")

with open(args.checkpoint, 'rb') as f:
<<<<<<< HEAD
    model = torch.load(f, map_location=device, weights_only=False)
=======
    safe_globals = [
        PositionalEncoding,
        RNNModel,
        TransformerModel,
        torch.nn.functional.relu,
        torch.nn.modules.activation.MultiheadAttention,
        torch.nn.modules.container.ModuleList,
        torch.nn.modules.dropout.Dropout,
        torch.nn.modules.linear.Linear,
        torch.nn.modules.linear.NonDynamicallyQuantizableLinear,
        torch.nn.modules.normalization.LayerNorm,
        torch.nn.modules.sparse.Embedding,
        torch.nn.modules.rnn.GRU,
        torch.nn.modules.rnn.LSTM,
        torch.nn.modules.rnn.RNN,
        torch.nn.modules.transformer.TransformerEncoder,
        torch.nn.modules.transformer.TransformerEncoderLayer,
    ]
    with torch.serialization.safe_globals(safe_globals):
        model = torch.load(f, map_location=device)
>>>>>>> 2944a9dc
model.eval()

corpus = data.Corpus(args.data)
ntokens = len(corpus.dictionary)

is_transformer_model = hasattr(model, 'model_type') and model.model_type == 'Transformer'
if not is_transformer_model:
    hidden = model.init_hidden(1)
input = torch.randint(ntokens, (1, 1), dtype=torch.long).to(device)

with open(args.outf, 'w') as outf:
    with torch.no_grad():  # no tracking history
        for i in range(args.words):
            if is_transformer_model:
                output = model(input, False)
                word_weights = output[-1].squeeze().div(args.temperature).exp().cpu()
                word_idx = torch.multinomial(word_weights, 1)[0]
                word_tensor = torch.Tensor([[word_idx]]).long().to(device)
                input = torch.cat([input, word_tensor], 0)
            else:
                output, hidden = model(input, hidden)
                word_weights = output.squeeze().div(args.temperature).exp().cpu()
                word_idx = torch.multinomial(word_weights, 1)[0]
                input.fill_(word_idx)

            word = corpus.dictionary.idx2word[word_idx]

            outf.write(word + ('\n' if i % 20 == 19 else ' '))

            if i % args.log_interval == 0:
                print('| Generated {}/{} words'.format(i, args.words))<|MERGE_RESOLUTION|>--- conflicted
+++ resolved
@@ -43,9 +43,6 @@
     parser.error("--temperature has to be greater or equal 1e-3.")
 
 with open(args.checkpoint, 'rb') as f:
-<<<<<<< HEAD
-    model = torch.load(f, map_location=device, weights_only=False)
-=======
     safe_globals = [
         PositionalEncoding,
         RNNModel,
@@ -66,7 +63,6 @@
     ]
     with torch.serialization.safe_globals(safe_globals):
         model = torch.load(f, map_location=device)
->>>>>>> 2944a9dc
 model.eval()
 
 corpus = data.Corpus(args.data)
