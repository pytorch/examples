import argparse
import os
import random
import shutil
import time
import warnings

import torch
import torch.nn as nn
import torch.nn.parallel
import torch.backends.cudnn as cudnn
import torch.distributed as dist
import torch.optim
import torch.multiprocessing as mp
import torch.utils.data
import torch.utils.data.distributed
import torchvision.transforms as transforms
import torchvision.datasets as datasets
import torchvision.models as models

model_names = sorted(name for name in models.__dict__
    if name.islower() and not name.startswith("__")
    and callable(models.__dict__[name]))

parser = argparse.ArgumentParser(description='PyTorch ImageNet Training')
parser.add_argument('data', metavar='DIR',
                    help='path to dataset')
parser.add_argument('-a', '--arch', metavar='ARCH', default='resnet18',
                    choices=model_names,
                    help='model architecture: ' +
                        ' | '.join(model_names) +
                        ' (default: resnet18)')
parser.add_argument('-j', '--workers', default=4, type=int, metavar='N',
                    help='number of data loading workers (default: 4)')
parser.add_argument('--epochs', default=90, type=int, metavar='N',
                    help='number of total epochs to run')
parser.add_argument('--start-epoch', default=0, type=int, metavar='N',
                    help='manual epoch number (useful on restarts)')
parser.add_argument('-b', '--batch-size', default=256, type=int,
                    metavar='N',
                    help='mini-batch size (default: 256), this is the total '
                         'batch size of all GPUs on the current node when '
                         'using Data Parallel or Distributed Data Parallel')
parser.add_argument('--lr', '--learning-rate', default=0.1, type=float,
                    metavar='LR', help='initial learning rate', dest='lr')
parser.add_argument('--momentum', default=0.9, type=float, metavar='M',
                    help='momentum')
parser.add_argument('--wd', '--weight-decay', default=1e-4, type=float,
                    metavar='W', help='weight decay (default: 1e-4)',
                    dest='weight_decay')
parser.add_argument('-p', '--print-freq', default=10, type=int,
                    metavar='N', help='print frequency (default: 10)')
parser.add_argument('--resume', default='', type=str, metavar='PATH',
                    help='path to latest checkpoint (default: none)')
parser.add_argument('-e', '--evaluate', dest='evaluate', action='store_true',
                    help='evaluate model on validation set')
parser.add_argument('--pretrained', dest='pretrained', action='store_true',
                    help='use pre-trained model')
parser.add_argument('--world-size', default=-1, type=int,
                    help='number of nodes for distributed training')
parser.add_argument('--rank', default=-1, type=int,
                    help='node rank for distributed training')
parser.add_argument('--dist-url', default='tcp://224.66.41.62:23456', type=str,
                    help='url used to set up distributed training')
parser.add_argument('--dist-backend', default='nccl', type=str,
                    help='distributed backend')
parser.add_argument('--seed', default=None, type=int,
                    help='seed for initializing training. ')
parser.add_argument('--gpu', default=None, type=int,
                    help='GPU id to use.')
parser.add_argument('--multiprocessing-distributed', action='store_true',
                    help='Use multi-processing distributed training to launch '
                         'N processes per node, which has N GPUs. This is the '
                         'fastest way to use PyTorch for either single node or '
                         'multi node data parallel training')

best_acc1 = 0


def main():
    args = parser.parse_args()

    if args.seed is not None:
        random.seed(args.seed)
        torch.manual_seed(args.seed)
        cudnn.deterministic = True
        warnings.warn('You have chosen to seed training. '
                      'This will turn on the CUDNN deterministic setting, '
                      'which can slow down your training considerably! '
                      'You may see unexpected behavior when restarting '
                      'from checkpoints.')

    if args.gpu is not None:
        warnings.warn('You have chosen a specific GPU. This will completely '
                      'disable data parallelism.')

    if args.dist_url == "env://" and args.world_size == -1:
        args.world_size = int(os.environ["WORLD_SIZE"])

    args.distributed = args.world_size > 1 or args.multiprocessing_distributed

    ngpus_per_node = torch.cuda.device_count()
    if args.multiprocessing_distributed:
        # Since we have ngpus_per_node processes per node, the total world_size
        # needs to be adjusted accordingly
        args.world_size = ngpus_per_node * args.world_size
        # Use torch.multiprocessing.spawn to launch distributed processes: the
        # main_worker process function
        mp.spawn(main_worker, nprocs=ngpus_per_node, args=(ngpus_per_node, args))
    else:
        # Simply call main_worker function
        main_worker(args.gpu, ngpus_per_node, args)


def main_worker(gpu, ngpus_per_node, args):
    global best_acc1
    args.gpu = gpu

    if args.gpu is not None:
        print("Use GPU: {} for training".format(args.gpu))

    if args.distributed:
        if args.dist_url == "env://" and args.rank == -1:
            args.rank = int(os.environ["RANK"])
        if args.multiprocessing_distributed:
            # For multiprocessing distributed training, rank needs to be the
            # global rank among all the processes
            args.rank = args.rank * ngpus_per_node + gpu
        dist.init_process_group(backend=args.dist_backend, init_method=args.dist_url,
                                world_size=args.world_size, rank=args.rank)
    # create model
    if args.pretrained:
        print("=> using pre-trained model '{}'".format(args.arch))
        model = models.__dict__[args.arch](pretrained=True)
    else:
        print("=> creating model '{}'".format(args.arch))
        model = models.__dict__[args.arch]()

    if args.distributed:
        # For multiprocessing distributed, DistributedDataParallel constructor
        # should always set the single device scope, otherwise,
        # DistributedDataParallel will use all available devices.
        if args.gpu is not None:
            torch.cuda.set_device(args.gpu)
            model.cuda(args.gpu)
            # When using a single GPU per process and per
            # DistributedDataParallel, we need to divide the batch size
            # ourselves based on the total number of GPUs we have
            args.batch_size = int(args.batch_size / ngpus_per_node)
            args.workers = int((args.workers + ngpus_per_node - 1) / ngpus_per_node)
            model = torch.nn.parallel.DistributedDataParallel(model, device_ids=[args.gpu])
        else:
            model.cuda()
            # DistributedDataParallel will divide and allocate batch_size to all
            # available GPUs if device_ids are not set
            model = torch.nn.parallel.DistributedDataParallel(model)
    elif args.gpu is not None:
        torch.cuda.set_device(args.gpu)
        model = model.cuda(args.gpu)
    else:
        # DataParallel will divide and allocate batch_size to all available GPUs
        if args.arch.startswith('alexnet') or args.arch.startswith('vgg'):
            model.features = torch.nn.DataParallel(model.features)
            model.cuda()
        else:
            model = torch.nn.DataParallel(model).cuda()

    # define loss function (criterion) and optimizer
    criterion = nn.CrossEntropyLoss().cuda(args.gpu)

    optimizer = torch.optim.SGD(model.parameters(), args.lr,
                                momentum=args.momentum,
                                weight_decay=args.weight_decay)

    # optionally resume from a checkpoint
    if args.resume:
        if os.path.isfile(args.resume):
            print("=> loading checkpoint '{}'".format(args.resume))
            if args.gpu is None:
                checkpoint = torch.load(args.resume)
            else:
                # Map model to be loaded to specified single gpu.
                loc = 'cuda:{}'.format(args.gpu)
                checkpoint = torch.load(args.resume, map_location=loc)
            args.start_epoch = checkpoint['epoch']
            best_acc1 = checkpoint['best_acc1']
            if args.gpu is not None:
                # best_acc1 may be from a checkpoint from a different GPU
                best_acc1 = best_acc1.to(args.gpu)
            model.load_state_dict(checkpoint['state_dict'])
            optimizer.load_state_dict(checkpoint['optimizer'])
            print("=> loaded checkpoint '{}' (epoch {})"
                  .format(args.resume, checkpoint['epoch']))
        else:
            print("=> no checkpoint found at '{}'".format(args.resume))

    cudnn.benchmark = True

    # Data loading code
    traindir = os.path.join(args.data, 'train')
    valdir = os.path.join(args.data, 'val')
    normalize = transforms.Normalize(mean=[0.485, 0.456, 0.406],
                                     std=[0.229, 0.224, 0.225])

    train_dataset = datasets.ImageFolder(
        traindir,
        transforms.Compose([
            transforms.RandomResizedCrop(224),
            transforms.RandomHorizontalFlip(),
            transforms.ToTensor(),
            normalize,
        ]))

    if args.distributed:
        train_sampler = torch.utils.data.distributed.DistributedSampler(train_dataset)
    else:
        train_sampler = None

    train_loader = torch.utils.data.DataLoader(
        train_dataset, batch_size=args.batch_size, shuffle=(train_sampler is None),
        num_workers=args.workers, pin_memory=True, sampler=train_sampler)

    val_loader = torch.utils.data.DataLoader(
        datasets.ImageFolder(valdir, transforms.Compose([
            transforms.Resize(256),
            transforms.CenterCrop(224),
            transforms.ToTensor(),
            normalize,
        ])),
        batch_size=args.batch_size, shuffle=False,
        num_workers=args.workers, pin_memory=True)

    if args.evaluate:
        validate(val_loader, model, criterion, args)
        return

    for epoch in range(args.start_epoch, args.epochs):
        if args.distributed:
            train_sampler.set_epoch(epoch)
        adjust_learning_rate(optimizer, epoch, args)

        # train for one epoch
        train(train_loader, model, criterion, optimizer, epoch, args)

        # evaluate on validation set
        acc1 = validate(val_loader, model, criterion, args)

        # remember best acc@1 and save checkpoint
        is_best = acc1 > best_acc1
        best_acc1 = max(acc1, best_acc1)

        if not args.multiprocessing_distributed or (args.multiprocessing_distributed
                and args.rank % ngpus_per_node == 0):
            save_checkpoint({
                'epoch': epoch + 1,
                'arch': args.arch,
                'state_dict': model.state_dict(),
                'best_acc1': best_acc1,
                'optimizer' : optimizer.state_dict(),
            }, is_best)


def train(train_loader, model, criterion, optimizer, epoch, args):
<<<<<<< HEAD
    batch_time = AverageMeter('Time', ':6.3f')
    data_time = AverageMeter('Data', ':6.3f')
    losses = AverageMeter('Loss', ':.4e')
    top1 = AverageMeter('Acc@1', ':6.2f')
    top5 = AverageMeter('Acc@5', ':6.2f')
    progress = ProgressMeter(
        len(train_loader),
        [batch_time, data_time, losses, top1, top5],
        prefix="Epoch: [{}]".format(epoch))
=======
    batch_time = AverageMeter()
    data_time = AverageMeter()
    losses = AverageMeter()
    top1 = AverageMeter()
    top5 = AverageMeter()
>>>>>>> 7ec0fe5a

    # switch to train mode
    model.train()

    end = time.time()
    for i, (images, target) in enumerate(train_loader):
        # measure data loading time
        data_time.update(time.time() - end)


        if args.gpu is not None:
            images = images.cuda(args.gpu, non_blocking=True)
        target = target.cuda(args.gpu, non_blocking=True)


        # compute output
        output = model(images)
        loss = criterion(output, target)

        # measure accuracy and record loss
        acc1, acc5 = accuracy(output, target, topk=(1, 5))
        losses.update(loss.item(), images.size(0))
        top1.update(acc1[0], images.size(0))
        top5.update(acc5[0], images.size(0))

        # compute gradient and do SGD step
        optimizer.zero_grad()
        loss.backward()
        optimizer.step()

        # measure elapsed time
        batch_time.update(time.time() - end)
        end = time.time()

        if i % args.print_freq == 0:
<<<<<<< HEAD
            progress.display(i)


def validate(val_loader, model, criterion, args):
    batch_time = AverageMeter('Time', ':6.3f')
    losses = AverageMeter('Loss', ':.4e')
    top1 = AverageMeter('Acc@1', ':6.2f')
    top5 = AverageMeter('Acc@5', ':6.2f')
    progress = ProgressMeter(
        len(val_loader),
        [batch_time, losses, top1, top5],
        prefix='Test: ')
=======
            print('Epoch: [{0}][{1}/{2}]\t'
                  'Time {batch_time.val:.3f} ({batch_time.avg:.3f})\t'
                  'Data {data_time.val:.3f} ({data_time.avg:.3f})\t'
                  'Loss {loss.val:.4f} ({loss.avg:.4f})\t'
                  'Acc@1 {top1.val:.3f} ({top1.avg:.3f})\t'
                  'Acc@5 {top5.val:.3f} ({top5.avg:.3f})'.format(
                   epoch, i, len(train_loader), batch_time=batch_time,
                   data_time=data_time, loss=losses, top1=top1, top5=top5))


def validate(val_loader, model, criterion, args):
    batch_time = AverageMeter()
    losses = AverageMeter()
    top1 = AverageMeter()
    top5 = AverageMeter()
>>>>>>> 7ec0fe5a

    # switch to evaluate mode
    model.eval()

    with torch.no_grad():
        end = time.time()
        for i, (images, target) in enumerate(val_loader):
            if args.gpu is not None:
                images = images.cuda(args.gpu, non_blocking=True)
            target = target.cuda(args.gpu, non_blocking=True)

            # compute output
            output = model(images)
            loss = criterion(output, target)

            # measure accuracy and record loss
            acc1, acc5 = accuracy(output, target, topk=(1, 5))
            losses.update(loss.item(), images.size(0))
            top1.update(acc1[0], images.size(0))
            top5.update(acc5[0], images.size(0))

            # measure elapsed time
            batch_time.update(time.time() - end)
            end = time.time()

            if i % args.print_freq == 0:
<<<<<<< HEAD
                progress.display(i)
=======
                print('Test: [{0}/{1}]\t'
                      'Time {batch_time.val:.3f} ({batch_time.avg:.3f})\t'
                      'Loss {loss.val:.4f} ({loss.avg:.4f})\t'
                      'Acc@1 {top1.val:.3f} ({top1.avg:.3f})\t'
                      'Acc@5 {top5.val:.3f} ({top5.avg:.3f})'.format(
                       i, len(val_loader), batch_time=batch_time, loss=losses,
                       top1=top1, top5=top5))
>>>>>>> 7ec0fe5a

        print(' * Acc@1 {top1.avg:.3f} Acc@5 {top5.avg:.3f}'
              .format(top1=top1, top5=top5))

    return top1.avg


def save_checkpoint(state, is_best, filename='checkpoint.pth.tar'):
    torch.save(state, filename)
    if is_best:
        shutil.copyfile(filename, 'model_best.pth.tar')


class AverageMeter(object):
    """Computes and stores the average and current value"""
    def __init__(self):
        self.reset()

    def reset(self):
        self.val = 0
        self.avg = 0
        self.sum = 0
        self.count = 0

    def update(self, val, n=1):
        self.val = val
        self.sum += val * n
        self.count += n
        self.avg = self.sum / self.count

<<<<<<< HEAD
    def __str__(self):
        fmtstr = '{name} {val' + self.fmt + '} ({avg' + self.fmt + '})'
        return fmtstr.format(**self.__dict__)


class ProgressMeter(object):
    def __init__(self, num_batches, meters, prefix=""):
        self.batch_fmtstr = self._get_batch_fmtstr(num_batches)
        self.meters = meters
        self.prefix = prefix

    def display(self, batch):
        entries = [self.prefix + self.batch_fmtstr.format(batch)]
        entries += [str(meter) for meter in self.meters]
        print('\t'.join(entries))

    def _get_batch_fmtstr(self, num_batches):
        num_digits = len(str(num_batches // 1))
        fmt = '{:' + str(num_digits) + 'd}'
        return '[' + fmt + '/' + fmt.format(num_batches) + ']'

=======
>>>>>>> 7ec0fe5a

def adjust_learning_rate(optimizer, epoch, args):
    """Sets the learning rate to the initial LR decayed by 10 every 30 epochs"""
    lr = args.lr * (0.1 ** (epoch // 30))
    for param_group in optimizer.param_groups:
        param_group['lr'] = lr


def accuracy(output, target, topk=(1,)):
    """Computes the accuracy over the k top predictions for the specified values of k"""
    with torch.no_grad():
        maxk = max(topk)
        batch_size = target.size(0)

        _, pred = output.topk(maxk, 1, True, True)
        pred = pred.t()
        correct = pred.eq(target.view(1, -1).expand_as(pred))

        res = []
        for k in topk:
            correct_k = correct[:k].view(-1).float().sum(0, keepdim=True)
            res.append(correct_k.mul_(100.0 / batch_size))
        return res


if __name__ == '__main__':
    main()<|MERGE_RESOLUTION|>--- conflicted
+++ resolved
@@ -261,23 +261,13 @@
 
 
 def train(train_loader, model, criterion, optimizer, epoch, args):
-<<<<<<< HEAD
-    batch_time = AverageMeter('Time', ':6.3f')
-    data_time = AverageMeter('Data', ':6.3f')
-    losses = AverageMeter('Loss', ':.4e')
-    top1 = AverageMeter('Acc@1', ':6.2f')
-    top5 = AverageMeter('Acc@5', ':6.2f')
-    progress = ProgressMeter(
-        len(train_loader),
-        [batch_time, data_time, losses, top1, top5],
-        prefix="Epoch: [{}]".format(epoch))
-=======
+
     batch_time = AverageMeter()
     data_time = AverageMeter()
     losses = AverageMeter()
     top1 = AverageMeter()
     top5 = AverageMeter()
->>>>>>> 7ec0fe5a
+
 
     # switch to train mode
     model.train()
@@ -313,20 +303,7 @@
         end = time.time()
 
         if i % args.print_freq == 0:
-<<<<<<< HEAD
-            progress.display(i)
-
-
-def validate(val_loader, model, criterion, args):
-    batch_time = AverageMeter('Time', ':6.3f')
-    losses = AverageMeter('Loss', ':.4e')
-    top1 = AverageMeter('Acc@1', ':6.2f')
-    top5 = AverageMeter('Acc@5', ':6.2f')
-    progress = ProgressMeter(
-        len(val_loader),
-        [batch_time, losses, top1, top5],
-        prefix='Test: ')
-=======
+
             print('Epoch: [{0}][{1}/{2}]\t'
                   'Time {batch_time.val:.3f} ({batch_time.avg:.3f})\t'
                   'Data {data_time.val:.3f} ({data_time.avg:.3f})\t'
@@ -342,7 +319,7 @@
     losses = AverageMeter()
     top1 = AverageMeter()
     top5 = AverageMeter()
->>>>>>> 7ec0fe5a
+
 
     # switch to evaluate mode
     model.eval()
@@ -369,9 +346,7 @@
             end = time.time()
 
             if i % args.print_freq == 0:
-<<<<<<< HEAD
-                progress.display(i)
-=======
+
                 print('Test: [{0}/{1}]\t'
                       'Time {batch_time.val:.3f} ({batch_time.avg:.3f})\t'
                       'Loss {loss.val:.4f} ({loss.avg:.4f})\t'
@@ -379,7 +354,7 @@
                       'Acc@5 {top5.val:.3f} ({top5.avg:.3f})'.format(
                        i, len(val_loader), batch_time=batch_time, loss=losses,
                        top1=top1, top5=top5))
->>>>>>> 7ec0fe5a
+
 
         print(' * Acc@1 {top1.avg:.3f} Acc@5 {top5.avg:.3f}'
               .format(top1=top1, top5=top5))
@@ -410,30 +385,6 @@
         self.count += n
         self.avg = self.sum / self.count
 
-<<<<<<< HEAD
-    def __str__(self):
-        fmtstr = '{name} {val' + self.fmt + '} ({avg' + self.fmt + '})'
-        return fmtstr.format(**self.__dict__)
-
-
-class ProgressMeter(object):
-    def __init__(self, num_batches, meters, prefix=""):
-        self.batch_fmtstr = self._get_batch_fmtstr(num_batches)
-        self.meters = meters
-        self.prefix = prefix
-
-    def display(self, batch):
-        entries = [self.prefix + self.batch_fmtstr.format(batch)]
-        entries += [str(meter) for meter in self.meters]
-        print('\t'.join(entries))
-
-    def _get_batch_fmtstr(self, num_batches):
-        num_digits = len(str(num_batches // 1))
-        fmt = '{:' + str(num_digits) + 'd}'
-        return '[' + fmt + '/' + fmt.format(num_batches) + ']'
-
-=======
->>>>>>> 7ec0fe5a
 
 def adjust_learning_rate(optimizer, epoch, args):
     """Sets the learning rate to the initial LR decayed by 10 every 30 epochs"""
